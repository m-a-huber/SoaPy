--- conflicted
+++ resolved
@@ -305,19 +305,7 @@
         '''
         return SFS(*hf.lens(self.p,self.q))
 
-<<<<<<< HEAD
     def to_linear_lattice(self, epsilon=-1):
-=======
-    def linear_lattice(self, epsilon=-1):
-        '''Returns the integer weights of the linear plumbing graph corresponding to the lens space specified. Equivalently, these are the norms of the basis elements of the linear lattice corresponding to the lens space specified. By default, the wights of the corresponding negative definite plumbing graph are returned. To return the weights of the positive definite plumbing graph, set epsilon to +1.
-     
-            Parameters:
-                epsilon (int): Either +1 or -1 (default). Determines the sense of definiteness of the linear plumbing graph.
-            
-            Returns:
-                linear_lattice (tuple of int): The integer weights of the plumbing graph corresponding to the lens space specified.
-        '''
->>>>>>> 256dddc7
         if epsilon not in  {-1, 1}:
             raise Exception('The second (optional) argument should be plus/minus 1!')
         if epsilon == -1:
